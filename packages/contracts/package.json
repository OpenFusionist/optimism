{
  "name": "@eth-optimism/contracts",
  "version": "0.1.9",
  "main": "build/src/index.js",
  "files": [
    "build/**/*.js",
    "build/contracts/*",
    "build/dumps/*json",
    "build/artifacts/**/*.json"
  ],
  "license": "MIT",
  "scripts": {
    "all": "yarn clean && yarn build && yarn test && yarn lint:fix && yarn lint",
    "build": "yarn run build:contracts && yarn run build:typescript && yarn run build:copy && yarn run build:dump && yarn run build:typechain",
    "build:kovan": "yarn run build:contracts && yarn run build:typescript && yarn run build:copy && CHAIN_ID=69 yarn run build:dump && yarn run build:typechain",
    "build:mainnet": "yarn run build:contracts && yarn run build:typescript && yarn run build:copy && CHAIN_ID=10 yarn run build:dump && yarn run build:typechain",
    "build:typescript": "tsc -p .",
    "build:contracts": "hardhat compile --show-stack-traces",
    "build:dump": "ts-node \"bin/take-dump.ts\"",
    "build:copy": "yarn run build:copy:artifacts && yarn run build:copy:contracts",
    "build:copy:artifacts": "copyfiles -u 1 \"artifacts/**/*.json\" \"build/artifacts\"",
    "build:copy:contracts": "copyfiles -u 2 \"contracts/optimistic-ethereum/**/*.sol\" \"build/contracts\"",
    "build:typechain": "hardhat typechain",
    "test": "yarn run test:contracts",
    "test:contracts": "hardhat test --show-stack-traces",
    "test:gas": "hardhat test \"test/contracts/OVM/execution/OVM_StateManager.gas-spec.ts\" --no-compile --show-stack-traces",
    "lint": "yarn run lint:typescript",
    "lint:typescript": "tslint --format stylish --project .",
    "lint:fix": "yarn run lint:fix:typescript",
    "lint:fix:typescript": "prettier --config prettier-config.json --write \"hardhat.config.ts\" \"{src,test}/**/*.ts\"",
    "clean": "rm -rf ./artifacts ./build ./cache",
    "deploy": "./bin/deploy.js",
    "serve": "./bin/serve_dump.sh"
  },
  "dependencies": {
    "@ethersproject/abstract-provider": "^5.0.8",
    "@ethersproject/contracts": "^5.0.5",
    "@ethersproject/hardware-wallets": "^5.0.8",
    "@openzeppelin/contracts": "^3.3.0",
    "ganache-core": "^2.12.1",
    "glob": "^7.1.6"
  },
  "devDependencies": {
<<<<<<< HEAD
    "@eth-optimism/plugins": "^0.0.16",
=======
    "@eth-optimism/dev": "^1.0.0",
    "@eth-optimism/plugins": "^0.0.10",
>>>>>>> 244c2eb9
    "@eth-optimism/smock": "0.2.1-alpha.0",
    "@nomiclabs/hardhat-ethers": "^2.0.1",
    "@nomiclabs/hardhat-waffle": "^2.0.1",
    "@typechain/ethers-v5": "1.0.0",
    "@types/chai": "^4.2.12",
    "@types/glob": "^7.1.3",
    "@types/lodash": "^4.14.161",
    "@types/mocha": "^8.0.3",
    "@types/node": "^14.6.0",
    "assert": "^2.0.0",
    "buffer-xor": "^2.0.2",
    "chai": "^4.2.0",
    "copyfiles": "^2.3.0",
    "ethereum-waffle": "3.0.0",
    "ethers": "^5.0.31",
    "fs-extra": "^9.0.1",
    "hardhat": "^2.0.8",
    "hardhat-typechain": "^0.3.4",
    "lodash": "^4.17.20",
    "merkle-patricia-tree": "^4.0.0",
    "merkletreejs": "^0.2.12",
    "mkdirp": "^1.0.4",
    "mocha": "^8.1.1",
    "prettier": "^2.1.2",
    "random-bytes-seed": "^1.0.3",
    "rlp": "^2.2.6",
    "seedrandom": "^3.0.5",
    "ts-generator": "0.0.8",
    "ts-node": "^9.0.0",
    "tslint": "^6.1.3",
    "tslint-config-prettier": "^1.18.0",
    "tslint-no-focused-test": "^0.5.0",
    "tslint-plugin-prettier": "^2.3.0",
    "typechain": "2.0.0",
    "typescript": "^4.0.2"
  },
  "peerDependencies": {
    "ethers": "^5.0.0"
  }
}<|MERGE_RESOLUTION|>--- conflicted
+++ resolved
@@ -41,12 +41,8 @@
     "glob": "^7.1.6"
   },
   "devDependencies": {
-<<<<<<< HEAD
-    "@eth-optimism/plugins": "^0.0.16",
-=======
     "@eth-optimism/dev": "^1.0.0",
     "@eth-optimism/plugins": "^0.0.10",
->>>>>>> 244c2eb9
     "@eth-optimism/smock": "0.2.1-alpha.0",
     "@nomiclabs/hardhat-ethers": "^2.0.1",
     "@nomiclabs/hardhat-waffle": "^2.0.1",
